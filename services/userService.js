--- conflicted
+++ resolved
@@ -456,118 +456,4 @@
   logger.info(`Profile picture updated for user: ${userId}`);
   return imageUrl;
 };
-<<<<<<< HEAD
-
-/**
- * Register a new user with email verification
- * @param {Object} userData - { firstName, lastName, email, password, phone }
- * @returns {Object} created user and verification token
- */
-export const registerUser = async (userData) => {
-  const { firstName, lastName, email, password, phone } = userData;
-
-  // Use case-insensitive query with collation
-  const userExists = await User.findOne({
-    $or: [{ email: email }, { phone }],
-  }).collation({ locale: "en", strength: 2 });
-
-  if (userExists) {
-    throw new AppError('User already exists with this email or phone number', 400);
-  }
-
-  // Create user
-  const user = await User.create({
-    firstName,
-    lastName,
-    email: email.toLowerCase(), // Store email in lowercase
-    password,
-    phone,
-    provider: "local",
-  });
-
-  if (!user) {
-    throw new AppError('Invalid user data', 400);
-  }
-
-  // Generate verification token
-  const verificationToken = user.generateEmailVerificationToken();
-  await user.save({ validateBeforeSave: false });
-
-  return { user, verificationToken };
-};
-
-/**
- * Login user with email and password, including rate limiting and CSRF protection
- * @param {string} email
- * @param {string} password
- * @param {boolean} rememberMe
- * @param {Object} req - Express request object
- * @returns {Object} tokens and user
- */
-export const loginUser = [
-  rateLimit({
-    windowMs: 15 * 60 * 1000, // 15 minutes
-    max: 100, // limit each IP to 100 requests per windowMs
-    message: 'Too many login attempts from this IP, please try again later.'
-  }),
-  csrfProtection,
-  async (email, password, rememberMe, req) => {
-    const user = await User.findOne({ email: email.toLowerCase() }).select(
-      "+password"
-    );
-
-    if (!user) {
-      throw new AppError('Invalid credentials', 401);
-    }
-
-    // Check if account is locked
-    if (user.lockedUntil && user.lockedUntil > Date.now()) {
-      const waitTime = Math.ceil((user.lockedUntil - Date.now()) / 1000 / 60);
-      throw new AppError(`Account is locked. Please try again in ${waitTime} minutes`, 403);
-    }
-
-    // Check password
-    const isMatch = await user.matchPassword(password);
-    if (!isMatch) {
-      await updateLoginAttempts(user);
-
-      // Log failed attempt
-      await ActivityLog.create({
-        user: user._id,
-        action: "LOGIN_FAILED",
-        details: { reason: "Invalid password" },
-      });
-
-      throw new AppError('Invalid credentials', 401);
-    }
-
-    // Check if verified
-    if (!user.isEmailVerified) {
-      throw new AppError('Please verify your email to login', 401);
-    }
-
-    // Reset login attempts and lock status
-    user.loginAttempts = 0;
-    user.lockedUntil = null;
-    user.lastLogin = Date.now();
-    await user.save();
-
-    // Capture request metadata
-    user.userAgent = req.headers["user-agent"];
-    user.ipAddress = req.ip;
-
-    const accessToken = createAccessToken(user);
-    const refreshToken = createRefreshToken(user);
-
-    // Log successful login
-    await ActivityLog.create({
-      user: user._id,
-      action: "LOGIN_SUCCESS",
-      details: { rememberMe },
-    });
-
-    return { accessToken, refreshToken, user };
-  }
-];
-=======
->>>>>>> b9ef8b92
+
